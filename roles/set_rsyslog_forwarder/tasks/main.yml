- name: Set Remote Syslog Forwarder {{ set_rsyslog_forwarder_server }}:{{ set_rsyslog_forwarder_port }}
  ibm.isam.isam:
<<<<<<< HEAD
    log : "{{ log_level | default('INFO') }}"
    force : "{{ force | default(False) }}"
=======
    log: "{{ log_level | default('INFO') }}"
    force: "{{ force | default(False) }}"
>>>>>>> b920459f
    action: ibmsecurity.isam.base.remote_syslog.forwarder.set
    isamapi:
      server: "{{ item.server   }}"
      port: "{{ item.port     }}"
      protocol: "{{ item.protocol }}"
      debug: "{{ set_rsyslog_forwarder_debug               }}"
      keyfile: "{{ set_rsyslog_forwarder_keyfile             }}"
      ca_certificate: "{{ set_rsyslog_forwarder_ca_certificate      }}"
      client_certificate: "{{ set_rsyslog_forwarder_client_certificate  }}"
      permitted_peers: "{{ set_rsyslog_forwarder_permitted_peers     }}"
      sources: []
  when: set_rsyslog_forwarder is defined
  with_items: "{{ set_rsyslog_forwarder }}"
  notify: Commit Changes<|MERGE_RESOLUTION|>--- conflicted
+++ resolved
@@ -1,12 +1,7 @@
 - name: Set Remote Syslog Forwarder {{ set_rsyslog_forwarder_server }}:{{ set_rsyslog_forwarder_port }}
   ibm.isam.isam:
-<<<<<<< HEAD
-    log : "{{ log_level | default('INFO') }}"
-    force : "{{ force | default(False) }}"
-=======
     log: "{{ log_level | default('INFO') }}"
     force: "{{ force | default(False) }}"
->>>>>>> b920459f
     action: ibmsecurity.isam.base.remote_syslog.forwarder.set
     isamapi:
       server: "{{ item.server   }}"
