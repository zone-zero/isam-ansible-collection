---
- name: Set an Access Policy - {{ set_access_policy_name }}
  ibm.isam.isam:
    log: "{{ log_level | default('INFO') }}"
    force: "{{ force | default(False) }}"
    action: ibmsecurity.isam.aac.access_policy.set
    isamapi:
<<<<<<< HEAD
      name : "{{ set_access_policy_name }}"
      category: "{{ set_access_policy_category }}"
      type : "{{ set_access_policy_type }}"
      file : "{{ set_access_policy_file | default(None) }}"
      content : "{{ set_access_policy_content | default(None) }}"
=======
      name: "{{ set_access_policy_name }}"
      category: "{{ set_access_policy_category }}"
      type: "{{ set_access_policy_type }}"
      file: "{{ set_access_policy_file | default(None) }}"
      content: "{{ set_access_policy_content | default(None) }}"
>>>>>>> b920459f
  when: set_access_policy_name is defined
  notify: Commit Changes<|MERGE_RESOLUTION|>--- conflicted
+++ resolved
@@ -5,18 +5,10 @@
     force: "{{ force | default(False) }}"
     action: ibmsecurity.isam.aac.access_policy.set
     isamapi:
-<<<<<<< HEAD
-      name : "{{ set_access_policy_name }}"
-      category: "{{ set_access_policy_category }}"
-      type : "{{ set_access_policy_type }}"
-      file : "{{ set_access_policy_file | default(None) }}"
-      content : "{{ set_access_policy_content | default(None) }}"
-=======
       name: "{{ set_access_policy_name }}"
       category: "{{ set_access_policy_category }}"
       type: "{{ set_access_policy_type }}"
       file: "{{ set_access_policy_file | default(None) }}"
       content: "{{ set_access_policy_content | default(None) }}"
->>>>>>> b920459f
   when: set_access_policy_name is defined
   notify: Commit Changes