- name: Import Certificate Database
  ibm.isam.isam:
    log: "{{ log_level | default('INFO') }}"
    force: "{{ force | default(False) }}"
    action: ibmsecurity.isam.base.ssl_certificates.certificate_databases.import_db
    isamapi:
<<<<<<< HEAD
      kdb : "{{ import_certificate_db_kdb }}"
      stash : "{{ import_certificate_db_sth }}"
=======
      kdb: "{{ import_certificate_db_kdb }}"
      stash: "{{ import_certificate_db_sth }}"
>>>>>>> b920459f
  when: import_certificate_db_kdb is defined and import_certificate_db_sth is defined
  notify:
  - Commit Changes<|MERGE_RESOLUTION|>--- conflicted
+++ resolved
@@ -4,13 +4,8 @@
     force: "{{ force | default(False) }}"
     action: ibmsecurity.isam.base.ssl_certificates.certificate_databases.import_db
     isamapi:
-<<<<<<< HEAD
-      kdb : "{{ import_certificate_db_kdb }}"
-      stash : "{{ import_certificate_db_sth }}"
-=======
       kdb: "{{ import_certificate_db_kdb }}"
       stash: "{{ import_certificate_db_sth }}"
->>>>>>> b920459f
   when: import_certificate_db_kdb is defined and import_certificate_db_sth is defined
   notify:
   - Commit Changes