--- conflicted
+++ resolved
@@ -4,10 +4,6 @@
     force: "{{ force | default(False) }}"
     action: ibmsecurity.isam.base.management_ssl_certificate.set
     isamapi:
-<<<<<<< HEAD
-      certificate : "{{ update_management_ssl_cert_cert }}"
-=======
       certificate: "{{ update_management_ssl_cert_cert }}"
->>>>>>> b920459f
   when: update_management_ssl_cert_cert is defined and update_management_ssl_cert_pwd is defined
   notify: Commit Changes