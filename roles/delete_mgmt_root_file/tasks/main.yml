--- conflicted
+++ resolved
@@ -5,11 +5,7 @@
     action: ibmsecurity.isam.web.reverse_proxy.management_root.file.delete
     isamapi:
       instance_id: "{{ delete_mgmt_root_file_instance_id }}"
-<<<<<<< HEAD
-      id : "{{ item }}"
-=======
       id: "{{ item }}"
->>>>>>> b920459f
   with_items: "{{ delete_mgmt_root_file_ids }}"
   when: delete_mgmt_root_file_instance_id is defined and delete_mgmt_root_file_ids is defined
   notify:
