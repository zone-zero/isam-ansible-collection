---

- name: Add a new OAuth 2.0 Definition {{ add_oauth_definition_name }}
  ibm.isam.isam:
    log: "{{ log_level | default('INFO') }}"
    force: "{{ force | default(False) }}"
    action: ibmsecurity.isam.aac.api_protection.definitions.add
    isamapi:
<<<<<<< HEAD
      name : "{{ add_oauth_definition_name }}"
      description : "{{ add_oauth_definition_description }}"
      grantTypes : "{{ add_oauth_definition_grantTypes }}"
      tcmBehavior : "{{ add_oauth_definition_tcmBehavior }}"
      accessTokenLifetime : "{{ add_oauth_definition_accessTokenLifetime }}"
      accessTokenLength : "{{ add_oauth_definition_accessTokenLength }}"
      enforceSingleUseAuthorizationGrant : "{{ add_oauth_definition_enforceSingleUseAuthorizationGrant }}"
      authorizationCodeLifetime : "{{ add_oauth_definition_authorizationCodeLifetime }}"
      authorizationCodeLength : "{{ add_oauth_definition_authorizationCodeLength }}"
      issueRefreshToken : "{{ add_oauth_definition_issueRefreshToken }}"
      refreshTokenLength : "{{ add_oauth_definition_refreshTokenLength }}"
      maxAuthorizationGrantLifetime : "{{ add_oauth_definition_maxAuthorizationGrantLifetime }}"
      enforceSingleAccessTokenPerGrant : "{{ add_oauth_definition_enforceSingleAccessTokenPerGrant }}"
      enableMultipleRefreshTokensForFaultTolerance: "{{ add_oauth_definition_enableMultipleRefreshTokensForFaultTolerance }}"
      pinPolicyEnabled : "{{ add_oauth_definition_pinPolicyEnabled }}"
      pinLength : "{{ add_oauth_definition_pinLength }}"
      tokenCharSet : "{{ add_oauth_definition_tokenCharSet }}"
      oidc : "{{ add_oauth_definition_oidc }}"
=======
      name: "{{ add_oauth_definition_name }}"
      description: "{{ add_oauth_definition_description }}"
      grantTypes: "{{ add_oauth_definition_grantTypes }}"
      tcmBehavior: "{{ add_oauth_definition_tcmBehavior }}"
      accessTokenLifetime: "{{ add_oauth_definition_accessTokenLifetime }}"
      accessTokenLength: "{{ add_oauth_definition_accessTokenLength }}"
      enforceSingleUseAuthorizationGrant: "{{ add_oauth_definition_enforceSingleUseAuthorizationGrant }}"
      authorizationCodeLifetime: "{{ add_oauth_definition_authorizationCodeLifetime }}"
      authorizationCodeLength: "{{ add_oauth_definition_authorizationCodeLength }}"
      issueRefreshToken: "{{ add_oauth_definition_issueRefreshToken }}"
      refreshTokenLength: "{{ add_oauth_definition_refreshTokenLength }}"
      maxAuthorizationGrantLifetime: "{{ add_oauth_definition_maxAuthorizationGrantLifetime }}"
      enforceSingleAccessTokenPerGrant: "{{ add_oauth_definition_enforceSingleAccessTokenPerGrant }}"
      enableMultipleRefreshTokensForFaultTolerance: "{{ add_oauth_definition_enableMultipleRefreshTokensForFaultTolerance }}"
      pinPolicyEnabled: "{{ add_oauth_definition_pinPolicyEnabled }}"
      pinLength: "{{ add_oauth_definition_pinLength }}"
      tokenCharSet: "{{ add_oauth_definition_tokenCharSet }}"
      oidc: "{{ add_oauth_definition_oidc }}"
      accessPolicyName : "{{ add_oauth_definition_accessPolicyName }}"
>>>>>>> b920459f
  when: add_oauth_definition_name is defined
  notify:
  - Commit Changes
  - Reload Liberty Runtime<|MERGE_RESOLUTION|>--- conflicted
+++ resolved
@@ -6,26 +6,6 @@
     force: "{{ force | default(False) }}"
     action: ibmsecurity.isam.aac.api_protection.definitions.add
     isamapi:
-<<<<<<< HEAD
-      name : "{{ add_oauth_definition_name }}"
-      description : "{{ add_oauth_definition_description }}"
-      grantTypes : "{{ add_oauth_definition_grantTypes }}"
-      tcmBehavior : "{{ add_oauth_definition_tcmBehavior }}"
-      accessTokenLifetime : "{{ add_oauth_definition_accessTokenLifetime }}"
-      accessTokenLength : "{{ add_oauth_definition_accessTokenLength }}"
-      enforceSingleUseAuthorizationGrant : "{{ add_oauth_definition_enforceSingleUseAuthorizationGrant }}"
-      authorizationCodeLifetime : "{{ add_oauth_definition_authorizationCodeLifetime }}"
-      authorizationCodeLength : "{{ add_oauth_definition_authorizationCodeLength }}"
-      issueRefreshToken : "{{ add_oauth_definition_issueRefreshToken }}"
-      refreshTokenLength : "{{ add_oauth_definition_refreshTokenLength }}"
-      maxAuthorizationGrantLifetime : "{{ add_oauth_definition_maxAuthorizationGrantLifetime }}"
-      enforceSingleAccessTokenPerGrant : "{{ add_oauth_definition_enforceSingleAccessTokenPerGrant }}"
-      enableMultipleRefreshTokensForFaultTolerance: "{{ add_oauth_definition_enableMultipleRefreshTokensForFaultTolerance }}"
-      pinPolicyEnabled : "{{ add_oauth_definition_pinPolicyEnabled }}"
-      pinLength : "{{ add_oauth_definition_pinLength }}"
-      tokenCharSet : "{{ add_oauth_definition_tokenCharSet }}"
-      oidc : "{{ add_oauth_definition_oidc }}"
-=======
       name: "{{ add_oauth_definition_name }}"
       description: "{{ add_oauth_definition_description }}"
       grantTypes: "{{ add_oauth_definition_grantTypes }}"
@@ -45,7 +25,6 @@
       tokenCharSet: "{{ add_oauth_definition_tokenCharSet }}"
       oidc: "{{ add_oauth_definition_oidc }}"
       accessPolicyName : "{{ add_oauth_definition_accessPolicyName }}"
->>>>>>> b920459f
   when: add_oauth_definition_name is defined
   notify:
   - Commit Changes
