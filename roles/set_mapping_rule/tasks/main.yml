- name: Set a Mapping Rule - {{ set_mapping_rule_name }}
  ibm.isam.isam:
    log: "{{ log_level | default('INFO') }}"
    force: "{{ force | default(False) }}"
    action: ibmsecurity.isam.aac.mapping_rules.set
    isamapi:
<<<<<<< HEAD
      name : "{{ set_mapping_rule_name }}"
      category : "{{ set_mapping_rule_category }}"
      filename : "{{ set_mapping_rule_filename | default(None) }}"
      content : "{{ set_mapping_rule_content | default(None) }}"
=======
      name: "{{ set_mapping_rule_name }}"
      category: "{{ set_mapping_rule_category }}"
      filename: "{{ set_mapping_rule_filename | default(None) }}"
      content: "{{ set_mapping_rule_content | default(None) }}"
>>>>>>> b920459f
      upload_filename: "{{ set_mapping_rule_upload_filename | default(None) }}"
  when: set_mapping_rule_name is defined and set_mapping_rule_category is defined
  notify:
  - Commit Changes
  - Reload Liberty Runtime<|MERGE_RESOLUTION|>--- conflicted
+++ resolved
@@ -4,17 +4,10 @@
     force: "{{ force | default(False) }}"
     action: ibmsecurity.isam.aac.mapping_rules.set
     isamapi:
-<<<<<<< HEAD
-      name : "{{ set_mapping_rule_name }}"
-      category : "{{ set_mapping_rule_category }}"
-      filename : "{{ set_mapping_rule_filename | default(None) }}"
-      content : "{{ set_mapping_rule_content | default(None) }}"
-=======
       name: "{{ set_mapping_rule_name }}"
       category: "{{ set_mapping_rule_category }}"
       filename: "{{ set_mapping_rule_filename | default(None) }}"
       content: "{{ set_mapping_rule_content | default(None) }}"
->>>>>>> b920459f
       upload_filename: "{{ set_mapping_rule_upload_filename | default(None) }}"
   when: set_mapping_rule_name is defined and set_mapping_rule_category is defined
   notify:
