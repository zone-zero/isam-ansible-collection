- name: set embedded ldap user password
  ibm.isam.isam:
    log: "{{ log_level | default('INFO') }}"
    force: "{{ force | default(False) }}"
    action: ibmsecurity.isam.web.embedded_ldap.user.set_pw
    isamapi:
<<<<<<< HEAD
      id : "{{ set_ldap_user_pwd_id }}"
=======
      id: "{{ set_ldap_user_pwd_id }}"
>>>>>>> b920459f
  notify:
    - Commit Changes
    - Restart AAC Runtime<|MERGE_RESOLUTION|>--- conflicted
+++ resolved
@@ -4,11 +4,7 @@
     force: "{{ force | default(False) }}"
     action: ibmsecurity.isam.web.embedded_ldap.user.set_pw
     isamapi:
-<<<<<<< HEAD
-      id : "{{ set_ldap_user_pwd_id }}"
-=======
       id: "{{ set_ldap_user_pwd_id }}"
->>>>>>> b920459f
   notify:
     - Commit Changes
     - Restart AAC Runtime