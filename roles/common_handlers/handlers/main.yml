--- conflicted
+++ resolved
@@ -3,25 +3,6 @@
 # Important: The order of handlers is crucial. See documentation:
 #   http://docs.ansible.com/ansible/glossary.html#notify
 # <cut>Handlers are run in the order they are listed, not in the order that they are notified.</cut>
-<<<<<<< HEAD
-- name: Commit Changes for both Appliance and Docker
-  ibm.isam.isam:
-    log: "{{ log_level | default(omit) }}"
-    force: "{{ force | default(omit) }}"
-    action: ibmsecurity.isam.appliance.commit
-  listen: "Commit Changes"
-
-- name: Publish Changes (docker)
-  isam:
-    lmi_port: "{{ port | default(omit) }}"
-    log: "{{ log_level | default(omit) }}"
-    force: "{{ force | default(omit) }}"
-    action: ibmsecurity.isam.docker.publish.publish_changes
-  when:
-    - '"model" in ansible_facts and ansible_facts.model == "Docker"'
-    - docker_publish_changes == true
-  listen: "Commit Changes"
-=======
 - name: Commit Changes and Restart
   ibm.isam.isam:
     log: "{{ log_level | default(omit) }}"
@@ -34,15 +15,9 @@
     force: "{{ force | default(omit) }}"
     action: ibmsecurity.isam.appliance.commit
   listen: "Commit Changes"
->>>>>>> b920459f
 
 - name: Publish Changes (docker)
   ibm.isam.isam:
-<<<<<<< HEAD
-    log: "{{ log_level | default(omit) }}"
-    force: "{{ force | default(omit) }}"
-    action: ibmsecurity.isam.appliance.commit_and_restart_and_wait
-=======
     lmi_port: "{{ port | default(omit) }}"
     log: "{{ log_level | default(omit) }}"
     force: "{{ force | default(omit) }}"
@@ -51,7 +26,6 @@
     - '"model" in ansible_facts and ansible_facts.model == "Docker"'
     - docker_publish_changes == true
   listen: "Commit Changes"
->>>>>>> b920459f
 
 # Commit and Restart may cause LMI to restart - so wait to be safe
 - name: Await Appliance Commit LMI Response
