--- conflicted
+++ resolved
@@ -4,19 +4,10 @@
     force: "{{ force | default(False) }}"
     action: ibmsecurity.isam.base.network.dns.set
     isamapi:
-<<<<<<< HEAD
-      primaryServer : "{{ config_dns_primaryServer }}"
-      secondaryServer : "{{ config_dns_secondaryServer }}"
-      tertiaryServer : "{{ config_dns_tertiaryServer }}"
-      auto : "{{ config_dns_auto }}"
-      autoFromInterface: "{{ config_dns_autoFromInterface }}"
-      searchDomains : "{{ config_dns_searchDomains }}"
-=======
       primaryServer: "{{ config_dns_primaryServer }}"
       secondaryServer: "{{ config_dns_secondaryServer }}"
       tertiaryServer: "{{ config_dns_tertiaryServer }}"
       auto: "{{ config_dns_auto }}"
       autoFromInterface: "{{ config_dns_autoFromInterface }}"
       searchDomains: "{{ config_dns_searchDomains }}"
->>>>>>> b920459f
   notify: Commit Changes