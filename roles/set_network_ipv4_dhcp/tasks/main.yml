- name: Snapshot Appliance as Backup
  ibm.isam.isam:
    log: "{{ log_level | default('INFO') }}"
    force: "{{ force | default(False) }}"
    action: ibmsecurity.isam.base.snapshots.create
    isamapi:
      comment: "{{ set_network_ipv4_dhcp_comment }}"
  when: set_network_ipv4_dhcp_label is defined

- name: Update DHCP for Interface {{ set_network_ipv4_dhcp_label }}
  ibm.isam.isam:
    log: "{{ log_level | default('INFO') }}"
    force: "{{ force | default(False) }}"
    action: ibmsecurity.isam.base.network.interfaces_ipv4.set_dhcp
    isamapi:
<<<<<<< HEAD
      label : "{{ set_network_ipv4_dhcp_label }}"
      allowManagement : "{{ set_network_ipv4_dhcp_allowManagement }}"
      enabled : "{{ set_network_ipv4_dhcp_enabled }}"
      vlanId : "{{ set_network_ipv4_dhcp_vlanId }}"
      routeMetric : "{{ set_network_ipv4_dhcp_routeMetric }}"
      providesDefaultRoute : "{{ set_network_ipv4_dhcp_providesDefaultRoute }}"
=======
      label: "{{ set_network_ipv4_dhcp_label }}"
      allowManagement: "{{ set_network_ipv4_dhcp_allowManagement }}"
      enabled: "{{ set_network_ipv4_dhcp_enabled }}"
      vlanId: "{{ set_network_ipv4_dhcp_vlanId }}"
      routeMetric: "{{ set_network_ipv4_dhcp_routeMetric }}"
      providesDefaultRoute: "{{ set_network_ipv4_dhcp_providesDefaultRoute }}"
>>>>>>> b920459f
  when: set_network_ipv4_dhcp_label is defined
  notify: Commit Changes<|MERGE_RESOLUTION|>--- conflicted
+++ resolved
@@ -13,20 +13,11 @@
     force: "{{ force | default(False) }}"
     action: ibmsecurity.isam.base.network.interfaces_ipv4.set_dhcp
     isamapi:
-<<<<<<< HEAD
-      label : "{{ set_network_ipv4_dhcp_label }}"
-      allowManagement : "{{ set_network_ipv4_dhcp_allowManagement }}"
-      enabled : "{{ set_network_ipv4_dhcp_enabled }}"
-      vlanId : "{{ set_network_ipv4_dhcp_vlanId }}"
-      routeMetric : "{{ set_network_ipv4_dhcp_routeMetric }}"
-      providesDefaultRoute : "{{ set_network_ipv4_dhcp_providesDefaultRoute }}"
-=======
       label: "{{ set_network_ipv4_dhcp_label }}"
       allowManagement: "{{ set_network_ipv4_dhcp_allowManagement }}"
       enabled: "{{ set_network_ipv4_dhcp_enabled }}"
       vlanId: "{{ set_network_ipv4_dhcp_vlanId }}"
       routeMetric: "{{ set_network_ipv4_dhcp_routeMetric }}"
       providesDefaultRoute: "{{ set_network_ipv4_dhcp_providesDefaultRoute }}"
->>>>>>> b920459f
   when: set_network_ipv4_dhcp_label is defined
   notify: Commit Changes