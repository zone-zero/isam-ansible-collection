---
<<<<<<< HEAD

=======
>>>>>>> b920459f
- name: Check if Signature File Exists - {{ add_cluster_node_signature_file }}
  stat:
    path: "{{ add_cluster_node_signature_file }}"
    get_checksum: False
    get_md5: False
  register: signature_file

- name: add cluster signature
  ibm.isam.isam:
    log: "{{ log_level | default('INFO') }}"
    force: "{{ force | default(False) }}"
    action: ibmsecurity.isam.base.cluster.node.add
    isamapi:
      signature_file: "{{ add_cluster_node_signature_file }}"
      restricted: "{{ add_cluster_node_restricted }}"
  when: add_cluster_node_signature_file is defined and signature_file.stat.exists
  notify:
   - Commit Changes

# Commit cluster changes before proceeding
- meta: flush_handlers<|MERGE_RESOLUTION|>--- conflicted
+++ resolved
@@ -1,8 +1,4 @@
 ---
-<<<<<<< HEAD
-
-=======
->>>>>>> b920459f
 - name: Check if Signature File Exists - {{ add_cluster_node_signature_file }}
   stat:
     path: "{{ add_cluster_node_signature_file }}"
