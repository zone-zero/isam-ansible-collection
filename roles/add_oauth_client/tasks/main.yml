--- conflicted
+++ resolved
@@ -6,25 +6,6 @@
     force: "{{ force | default(False) }}"
     action: ibmsecurity.isam.aac.api_protection.clients.add
     isamapi:
-<<<<<<< HEAD
-      name : "{{ add_oauth_client_name }}"
-      definitionName: "{{ add_oauth_client_definitionName }}"
-      companyName : "{{ add_oauth_client_companyName }}"
-      redirectUri : "{{ add_oauth_client_redirectUri }}"
-      companyUrl : "{{ add_oauth_client_companyUrl }}"
-      contactPerson : "{{ add_oauth_client_contactPerson }}"
-      contactType : "{{ add_oauth_client_contactType }}"
-      email : "{{ add_oauth_client_email }}"
-      phone : "{{ add_oauth_client_phone }}"
-      otherInfo : "{{ add_oauth_client_otherInfo }}"
-      clientId : "{{ add_oauth_client_clientId }}"
-      clientSecret : "{{ add_oauth_client_clientSecret }}"
-      requirePkce : "{{ add_oauth_client_requirePkce }}"
-      encryptionDb : "{{ add_oauth_client_encryptionDb }}"
-      encryptionCert: "{{ add_oauth_client_encryptionCert }}"
-      jwksUri : "{{ add_oauth_client_jwksUri }}"
-      extProperties : "{{ add_oauth_client_extProperties }}"
-=======
       name: "{{ add_oauth_client_name }}"
       definitionName: "{{ add_oauth_client_definitionName }}"
       companyName: "{{ add_oauth_client_companyName }}"
@@ -42,7 +23,6 @@
       encryptionCert: "{{ add_oauth_client_encryptionCert }}"
       jwksUri: "{{ add_oauth_client_jwksUri }}"
       extProperties: "{{ add_oauth_client_extProperties }}"
->>>>>>> b920459f
   when: (add_oauth_client_name is defined and add_oauth_client_definitionName is defined and add_oauth_client_companyName is defined)
   notify:
   - Commit Changes
