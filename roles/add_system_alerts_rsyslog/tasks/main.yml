--- conflicted
+++ resolved
@@ -6,19 +6,11 @@
     force: "{{ force | default(False) }}"
     action: ibmsecurity.isam.base.system_alerts.rsyslog.add
     isamapi:
-<<<<<<< HEAD
-      name : "{{ add_system_alerts_rsyslog_name | default('RSyslog Alert to ' + add_system_alerts_rsyslog_collector) }}"
-      collector : "{{ add_system_alerts_rsyslog_collector }}"
-      collectorPort : "{{ add_system_alerts_rsyslog_collectorPort }}"
-      collectorLeef : "{{ add_system_alerts_rsyslog_collectorLeef }}"
-      comment : "RSyslog alert to {{ add_system_alerts_rsyslog_collector }}"
-=======
       name: "{{ add_system_alerts_rsyslog_name | default('RSyslog Alert to ' + add_system_alerts_rsyslog_collector) }}"
       collector: "{{ add_system_alerts_rsyslog_collector }}"
       collectorPort: "{{ add_system_alerts_rsyslog_collectorPort }}"
       collectorLeef: "{{ add_system_alerts_rsyslog_collectorLeef }}"
       comment: "RSyslog alert to {{ add_system_alerts_rsyslog_collector }}"
->>>>>>> b920459f
   when: add_system_alerts_rsyslog_collector is defined
   register: alertObj
   notify: Commit Changes
@@ -29,12 +21,7 @@
     force: "{{ force | default(False) }}"
     action: ibmsecurity.isam.base.system_alerts.alerts.enable
     isamapi:
-<<<<<<< HEAD
-      uuid : "{{ alertObj['data']['uuid'] }}"
-      objType : "{{ alertObj['data']['objType'] }}"
-=======
       uuid: "{{ alertObj['data']['uuid'] }}"
       objType: "{{ alertObj['data']['objType'] }}"
->>>>>>> b920459f
   when: add_system_alerts_rsyslog_collector is defined and alertObj.changed and (not ansible_check_mode)
   notify: Commit Changes