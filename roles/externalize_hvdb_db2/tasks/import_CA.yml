- name: Extract Self-Signed Certs from HVDB Database into keystore {{ item }}
  ibm.isam.isam:
    log: "{{ log_level | default('INFO') }}"
    force: "{{ force | default(False) }}"
    action: ibmsecurity.isam.base.ssl_certificates.signer_certificate.load
    isamapi:
      kdb_id: "{{ item }}"
      label: "{{ externalize_hvdb_db2_ca_label }}"
      server: "{{ externalize_hvdb_db2_hvdb_address }}"
      port: "{{ externalize_hvdb_db2_hvdb_port }}"
  with_items: "{{ externalize_hvdb_db2_keystores }}"
  when: externalize_hvdb_db2_keystores is defined and externalize_hvdb_db2_ca_label is defined
  notify: Commit Changes

- name: Import CA Certs from HVDB Database into keystore {{ item[0] }}
  ibm.isam.isam:
    log: "{{ log_level | default('INFO') }}"
    force: "{{ force | default(False) }}"
    action: ibmsecurity.isam.base.ssl_certificates.signer_certificate.import_cert
    isamapi:
<<<<<<< HEAD
      kdb_id : "{{ item[0] }}"
      cert : "{{ item[1].cert }}"
      label : "{{ item[1].label }}"
=======
      kdb_id: "{{ item[0] }}"
      cert: "{{ item[1].cert }}"
      label: "{{ item[1].label }}"
>>>>>>> b920459f
  with_nested:
    - "{{ externalize_hvdb_db2_keystores | default([]) }}"
    - "{{ externalize_hvdb_db2_ca_certandlabel | default([]) }}"
  when: externalize_hvdb_db2_keystores is defined and externalize_hvdb_db2_ca_certandlabel is defined
  notify: Commit Changes<|MERGE_RESOLUTION|>--- conflicted
+++ resolved
@@ -18,15 +18,9 @@
     force: "{{ force | default(False) }}"
     action: ibmsecurity.isam.base.ssl_certificates.signer_certificate.import_cert
     isamapi:
-<<<<<<< HEAD
-      kdb_id : "{{ item[0] }}"
-      cert : "{{ item[1].cert }}"
-      label : "{{ item[1].label }}"
-=======
       kdb_id: "{{ item[0] }}"
       cert: "{{ item[1].cert }}"
       label: "{{ item[1].label }}"
->>>>>>> b920459f
   with_nested:
     - "{{ externalize_hvdb_db2_keystores | default([]) }}"
     - "{{ externalize_hvdb_db2_ca_certandlabel | default([]) }}"
