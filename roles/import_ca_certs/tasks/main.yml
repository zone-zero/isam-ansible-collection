--- conflicted
+++ resolved
@@ -4,17 +4,10 @@
     force: "{{ force | default(False) }}"
     action: ibmsecurity.isam.base.ssl_certificates.signer_certificate.import_cert
     isamapi:
-<<<<<<< HEAD
-      kdb_id : "{{ import_ca_certs_kdb_id }}"
-      cert : "{{ item.cert }}"
-      label : "{{ item.label }}"
-  with_items : "{{ import_ca_certs_certandlabel }}"
-=======
       kdb_id: "{{ import_ca_certs_kdb_id }}"
       cert: "{{ item.cert }}"
       label: "{{ item.label }}"
   with_items: "{{ import_ca_certs_certandlabel }}"
->>>>>>> b920459f
   when: import_ca_certs_certandlabel is defined
   notify:
   - Commit Changes