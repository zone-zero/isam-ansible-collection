--- conflicted
+++ resolved
@@ -4,10 +4,7 @@
 #      kdb_id: "{{ item.kdb_id }}"
 #      cert_id: "{{ item.cert_id }}"
 #      filename: "{{ inventory_dir }}/{{ item.filename }}"
-<<<<<<< HEAD
-=======
 #      password: "{{ item.password }}"
->>>>>>> b920459f
 ---
 - name: Create local directory structure
   file: path="{{ inventory_dir }}/{{ item.filename | dirname }}" state=directory
@@ -23,10 +20,5 @@
       kdb_id: "{{ item.kdb_id }}"
       cert_id: "{{ item.cert_id }}"
       filename: "{{ inventory_dir }}/{{ item.filename }}"
-<<<<<<< HEAD
-  with_items: "{{ extract_certificates }}"
-  loop_control:
-=======
       password: "{{ item.password }}"
-  with_items: "{{ extract_certificates }}"
->>>>>>> b920459f
+  with_items: "{{ extract_certificates }}"