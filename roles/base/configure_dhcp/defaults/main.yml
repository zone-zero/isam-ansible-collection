--- conflicted
+++ resolved
@@ -3,9 +3,5 @@
 # default variables to configure dhcp on an interface
 configure_dhcp_action: interfaces_ipv4
 
-<<<<<<< HEAD
-
-=======
->>>>>>> b920459f
 # filter at runtime for specific interface with label
 label: "{{ item.label }}"