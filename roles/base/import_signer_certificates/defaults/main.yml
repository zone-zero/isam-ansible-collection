--- conflicted
+++ resolved
@@ -1,9 +1,5 @@
 # Default variables for importing signer certificates
-<<<<<<< HEAD
-signer_certificates: []
-=======
 import_signer_certificates: []
->>>>>>> b920459f
 
 # default variables to limit execution at runtime
 kdb_id: "{{ item.kdb_id }}"
