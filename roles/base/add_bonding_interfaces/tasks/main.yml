--- conflicted
+++ resolved
@@ -1,17 +1,10 @@
 ---
 - name: Lookup interfaces
   ibm.isam.isam:
-<<<<<<< HEAD
-      log : "{{ log_level | default(omit) }}"
-      force : "{{ force | default(omit) }}"
-      action : ibmsecurity.isam.base.network.interfaces._get_interface
-      isamapi :
-=======
       log: "{{ log_level | default(omit) }}"
       force: "{{ force | default(omit) }}"
       action: ibmsecurity.isam.base.network.interfaces._get_interface
       isamapi:
->>>>>>> b920459f
         label: "{{ item.bondedTo | default(omit) }}"
         vlanId: "{{ item.vlandId | default(omit) }}"
   with_items:
@@ -21,11 +14,7 @@
 
 - name: Debug output of lookup interface
   debug:
-<<<<<<< HEAD
-    msg : "{{ item.uuid + ' for label ' + item.item.label }}"
-=======
     msg: "{{ item.uuid + ' for label ' + item.item.label }}"
->>>>>>> b920459f
     verbosity: 3
   loop: "{{ ret_obj.results | flatten }}"
   loop_control:
