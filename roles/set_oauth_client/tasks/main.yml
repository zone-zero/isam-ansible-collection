- name: Set a new OAuth 2.0 Client - {{ set_oauth_client_name }}
  ibm.isam.isam:
    log: "{{ log_level | default('INFO') }}"
    force: "{{ force | default(False) }}"
    action: ibmsecurity.isam.aac.api_protection.clients.set
    isamapi:
<<<<<<< HEAD
      name : "{{ set_oauth_client_name }}"
      definitionName: "{{ set_oauth_client_definitionName }}"
      companyName : "{{ set_oauth_client_companyName }}"
      redirectUri : "{{ set_oauth_client_redirectUri }}"
      companyUrl : "{{ set_oauth_client_companyUrl }}"
      contactPerson : "{{ set_oauth_client_contactPerson }}"
      contactType : "{{ set_oauth_client_contactType }}"
      email : "{{ set_oauth_client_email }}"
      phone : "{{ set_oauth_client_phone }}"
      otherInfo : "{{ set_oauth_client_otherInfo }}"
      clientId : "{{ set_oauth_client_clientId }}"
      clientSecret : "{{ set_oauth_client_clientSecret }}"
      requirePkce : "{{ set_oauth_client_requirePkce }}"
      encryptionDb : "{{ set_oauth_client_encryptionDb }}"
      encryptionCert: "{{ set_oauth_client_encryptionCert }}"
      jwksUri : "{{ set_oauth_client_jwksUri }}"
      extProperties : "{{ set_oauth_client_extProperties }}"
=======
      name: "{{ set_oauth_client_name }}"
      definitionName: "{{ set_oauth_client_definitionName }}"
      companyName: "{{ set_oauth_client_companyName }}"
      redirectUri: "{{ set_oauth_client_redirectUri }}"
      companyUrl: "{{ set_oauth_client_companyUrl }}"
      contactPerson: "{{ set_oauth_client_contactPerson }}"
      contactType: "{{ set_oauth_client_contactType }}"
      email: "{{ set_oauth_client_email }}"
      phone: "{{ set_oauth_client_phone }}"
      otherInfo: "{{ set_oauth_client_otherInfo }}"
      clientId: "{{ set_oauth_client_clientId }}"
      clientSecret: "{{ set_oauth_client_clientSecret }}"
      requirePkce: "{{ set_oauth_client_requirePkce }}"
      encryptionDb: "{{ set_oauth_client_encryptionDb }}"
      encryptionCert: "{{ set_oauth_client_encryptionCert }}"
      jwksUri: "{{ set_oauth_client_jwksUri }}"
      extProperties: "{{ set_oauth_client_extProperties }}"
>>>>>>> b920459f
  when: (set_oauth_client_name is defined and set_oauth_client_definitionName is defined and set_oauth_client_companyName is defined)
  notify:
  - Commit Changes
  - Reload Liberty Runtime<|MERGE_RESOLUTION|>--- conflicted
+++ resolved
@@ -4,25 +4,6 @@
     force: "{{ force | default(False) }}"
     action: ibmsecurity.isam.aac.api_protection.clients.set
     isamapi:
-<<<<<<< HEAD
-      name : "{{ set_oauth_client_name }}"
-      definitionName: "{{ set_oauth_client_definitionName }}"
-      companyName : "{{ set_oauth_client_companyName }}"
-      redirectUri : "{{ set_oauth_client_redirectUri }}"
-      companyUrl : "{{ set_oauth_client_companyUrl }}"
-      contactPerson : "{{ set_oauth_client_contactPerson }}"
-      contactType : "{{ set_oauth_client_contactType }}"
-      email : "{{ set_oauth_client_email }}"
-      phone : "{{ set_oauth_client_phone }}"
-      otherInfo : "{{ set_oauth_client_otherInfo }}"
-      clientId : "{{ set_oauth_client_clientId }}"
-      clientSecret : "{{ set_oauth_client_clientSecret }}"
-      requirePkce : "{{ set_oauth_client_requirePkce }}"
-      encryptionDb : "{{ set_oauth_client_encryptionDb }}"
-      encryptionCert: "{{ set_oauth_client_encryptionCert }}"
-      jwksUri : "{{ set_oauth_client_jwksUri }}"
-      extProperties : "{{ set_oauth_client_extProperties }}"
-=======
       name: "{{ set_oauth_client_name }}"
       definitionName: "{{ set_oauth_client_definitionName }}"
       companyName: "{{ set_oauth_client_companyName }}"
@@ -40,7 +21,6 @@
       encryptionCert: "{{ set_oauth_client_encryptionCert }}"
       jwksUri: "{{ set_oauth_client_jwksUri }}"
       extProperties: "{{ set_oauth_client_extProperties }}"
->>>>>>> b920459f
   when: (set_oauth_client_name is defined and set_oauth_client_definitionName is defined and set_oauth_client_companyName is defined)
   notify:
   - Commit Changes
