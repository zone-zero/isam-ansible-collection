--- conflicted
+++ resolved
@@ -4,21 +4,12 @@
     force: "{{ force | default(False) }}"
     action: ibmsecurity.isam.base.network.interfaces_vlan.update
     isamapi:
-<<<<<<< HEAD
-      label : "{{ update_network_interface_vlan_label }}"
-      name : "{{ update_network_interface_vlan_name }}"
-      comment : "{{ update_network_interface_vlan_comment }}"
-      enabled : "{{ update_network_interface_vlan_enabled }}"
-      vlanId : "{{ update_network_interface_vlan_vlanId }}"
-      bondedTo : "{{ update_network_interface_vlan_bondedTo }}"
-=======
       label: "{{ update_network_interface_vlan_label }}"
       name: "{{ update_network_interface_vlan_name }}"
       comment: "{{ update_network_interface_vlan_comment }}"
       enabled: "{{ update_network_interface_vlan_enabled }}"
       vlanId: "{{ update_network_interface_vlan_vlanId }}"
       bondedTo: "{{ update_network_interface_vlan_bondedTo }}"
->>>>>>> b920459f
       bondingMode: "{{ update_network_interface_vlan_bondingMode }}"
   when: update_network_interface_vlan_label is defined
   notify: Commit Changes