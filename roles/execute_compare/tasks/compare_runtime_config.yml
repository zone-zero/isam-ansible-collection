---

- name: Compare Web Runtime {{ resource_id }} stanzas/entries
  ibm.isam.isamcompare:
<<<<<<< HEAD
    appliance1: "{{ master_hostname }}"
=======
    appliance1: "{{ inventory_hostname }}"
    appliance2: "{{ master_hostname }}"
    password1: "{{ ansible_isam_password }}"
    password2: "{{ master_password }}"
>>>>>>> b920459f
    log: "{{ log_level | default('INFO') }}"
    action: ibmsecurity.isam.web.runtime.configuration.stanza
    isamapi:
      resource_id: "{{ resource_id }}"
  ignore_errors: true
  register: ret_obj

- name: Show Differences - values do not match!
  debug: msg="{{ ret_obj['data']['difference'].split('\n') }}"
  ignore_errors: true
  when:
    - ret_obj['data']['matches'] is defined
    - not ret_obj['data']['matches']

- name: Show Log - command failed!
  debug: msg="{{ ret_obj['log'].split('\n') }}"
  ignore_errors: true
  when: ret_obj['failed'] is true<|MERGE_RESOLUTION|>--- conflicted
+++ resolved
@@ -2,14 +2,10 @@
 
 - name: Compare Web Runtime {{ resource_id }} stanzas/entries
   ibm.isam.isamcompare:
-<<<<<<< HEAD
-    appliance1: "{{ master_hostname }}"
-=======
     appliance1: "{{ inventory_hostname }}"
     appliance2: "{{ master_hostname }}"
     password1: "{{ ansible_isam_password }}"
     password2: "{{ master_password }}"
->>>>>>> b920459f
     log: "{{ log_level | default('INFO') }}"
     action: ibmsecurity.isam.web.runtime.configuration.stanza
     isamapi:
