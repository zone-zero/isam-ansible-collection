--- conflicted
+++ resolved
@@ -9,10 +9,6 @@
 # Get runtime status for Master
 - name: Get all reverse proxies in {{ inventory_hostname }}
   ibm.isam.isam:
-<<<<<<< HEAD
-    appliance: "{{ master_hostname }}"
-=======
->>>>>>> b920459f
     log: "{{ log_level | default('INFO') }}"
     force: "{{ force | default(False) }}"
     action: ibmsecurity.isam.web.runtime.process.get
@@ -55,10 +51,6 @@
 # Get all reverse proxies in master appliance
 - name: Get all reverse proxies in {{ inventory_hostname }}
   ibm.isam.isam:
-<<<<<<< HEAD
-    appliance: "{{ master_hostname }}"
-=======
->>>>>>> b920459f
     log: "{{ log_level | default('INFO') }}"
     force: "{{ force | default(False) }}"
     action: ibmsecurity.isam.web.reverse_proxy.instance.get
@@ -80,10 +72,6 @@
 # Get all Certificate Databases in master appliance
 - name: Get all certificate stores in {{ inventory_hostname }}
   ibm.isam.isam:
-<<<<<<< HEAD
-    appliance: "{{ master_hostname }}"
-=======
->>>>>>> b920459f
     log: "{{ log_level | default('INFO') }}"
     force: "{{ force | default(False) }}"
     action: ibmsecurity.isam.base.ssl_certificates.certificate_databases.get_all
