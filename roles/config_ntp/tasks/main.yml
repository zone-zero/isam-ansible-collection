- name: Configure NTP
  ibm.isam.isam:
    log: "{{ log_level | default('INFO') }}"
    force: "{{ force | default(False) }}"
    action: ibmsecurity.isam.base.date_time.set
    isamapi:
<<<<<<< HEAD
      timeZone : "{{ config_ntp_timeZone }}"
      ntpServers : "{{ config_ntp_ntp_servers }}"
=======
      timeZone: "{{ config_ntp_timeZone }}"
      ntpServers: "{{ config_ntp_ntp_servers }}"
>>>>>>> b920459f
      enableNtp: "{{ config_ntp_enableNtp }}"
  notify: Commit Changes<|MERGE_RESOLUTION|>--- conflicted
+++ resolved
@@ -4,12 +4,7 @@
     force: "{{ force | default(False) }}"
     action: ibmsecurity.isam.base.date_time.set
     isamapi:
-<<<<<<< HEAD
-      timeZone : "{{ config_ntp_timeZone }}"
-      ntpServers : "{{ config_ntp_ntp_servers }}"
-=======
       timeZone: "{{ config_ntp_timeZone }}"
       ntpServers: "{{ config_ntp_ntp_servers }}"
->>>>>>> b920459f
       enableNtp: "{{ config_ntp_enableNtp }}"
   notify: Commit Changes