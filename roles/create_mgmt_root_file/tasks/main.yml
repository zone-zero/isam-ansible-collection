--- conflicted
+++ resolved
@@ -5,15 +5,9 @@
     action: ibmsecurity.isam.web.reverse_proxy.management_root.file.create
     isamapi:
       instance_id: "{{ create_mgmt_root_file_instance_id }}"
-<<<<<<< HEAD
-      id : "{{ create_mgmt_root_file_id }}"
-      name : "{{ create_mgmt_root_file_name }}"
-      contents : "{{ create_mgmt_root_file_contents }}"
-=======
       id: "{{ create_mgmt_root_file_id }}"
       name: "{{ create_mgmt_root_file_name }}"
       contents: "{{ create_mgmt_root_file_contents }}"
->>>>>>> b920459f
   when:
     - create_mgmt_root_file_contents is defined
     - create_mgmt_root_file_name is defined
