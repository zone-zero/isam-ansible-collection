- name: Create Directory in Management Root {{ create_mgmt_root_dir_name }}
  ibm.isam.isam:
    log: "{{ log_level | default('INFO') }}"
    force: "{{ force | default(False) }}"
    action: ibmsecurity.isam.web.reverse_proxy.management_root.directory.create
    isamapi:
      instance_id: "{{ create_mgmt_root_dir_instance_id }}"
<<<<<<< HEAD
      id : "{{ create_mgmt_root_dir_id }}"
      name : "{{ create_mgmt_root_dir_filename }}"
=======
      id: "{{ create_mgmt_root_dir_id }}"
      name: "{{ create_mgmt_root_dir_filename }}"
>>>>>>> b920459f
  when: create_mgmt_root_dir_filename is defined and create_mgmt_root_dir_instance_id is defined and create_mgmt_root_dir_id is defined
  notify:
  - Commit Changes<|MERGE_RESOLUTION|>--- conflicted
+++ resolved
@@ -5,13 +5,8 @@
     action: ibmsecurity.isam.web.reverse_proxy.management_root.directory.create
     isamapi:
       instance_id: "{{ create_mgmt_root_dir_instance_id }}"
-<<<<<<< HEAD
-      id : "{{ create_mgmt_root_dir_id }}"
-      name : "{{ create_mgmt_root_dir_filename }}"
-=======
       id: "{{ create_mgmt_root_dir_id }}"
       name: "{{ create_mgmt_root_dir_filename }}"
->>>>>>> b920459f
   when: create_mgmt_root_dir_filename is defined and create_mgmt_root_dir_instance_id is defined and create_mgmt_root_dir_id is defined
   notify:
   - Commit Changes