--- conflicted
+++ resolved
@@ -4,13 +4,8 @@
     force: "{{ force | default(False) }}"
     action: ibmsecurity.isam.web.runtime.configuration.entry.add
     isamapi:
-<<<<<<< HEAD
-      resource_id : "ldap.conf"
-      stanza_id : "ldap"
-=======
       resource_id: "ldap.conf"
       stanza_id: "ldap"
->>>>>>> b920459f
       # Entries is an array of two tuple arrays
       entries:
       - ["ssl-keyfile", "{{ config_fed_dir_kdb_name }}.kdb"]
@@ -25,16 +20,6 @@
     force: "{{ force | default(False) }}"
     action: ibmsecurity.isam.web.runtime.federated_directories.stanza.set
     isamapi:
-<<<<<<< HEAD
-      id : "{{ config_fed_dir_id }}"
-      hostname : "{{ config_fed_dir_hostname }}"
-      port : "{{ config_fed_dir_port }}"
-      bind_dn : "{{ config_fed_dir_bind_dn }}"
-      bind_pwd : "{{ config_fed_dir_bind_pwd }}"
-      use_ssl : "{{ config_fed_dir_use_ssl }}"
-      client_cert_label: "{{ config_fed_dir_client_cert_label }}"
-      suffix : "{{ config_fed_dir_suffix }}"
-=======
       id: "{{ config_fed_dir_id }}"
       hostname: "{{ config_fed_dir_hostname }}"
       port: "{{ config_fed_dir_port }}"
@@ -43,7 +28,6 @@
       use_ssl: "{{ config_fed_dir_use_ssl }}"
       client_cert_label: "{{ config_fed_dir_client_cert_label }}"
       suffix: "{{ config_fed_dir_suffix }}"
->>>>>>> b920459f
   when: config_fed_dir_id is defined
   notify:
   - Commit Changes
@@ -56,13 +40,8 @@
     action: ibmsecurity.isam.web.runtime.configuration.entry.set
     isamapi:
       resource_id: "ldap.conf"
-<<<<<<< HEAD
-      stanza_id : "server:{{ config_fed_dir_id }}"
-      entries : "{{ config_fed_dir_replica }}"
-=======
       stanza_id: "server:{{ config_fed_dir_id }}"
       entries: "{{ config_fed_dir_replica }}"
->>>>>>> b920459f
   when: config_fed_dir_id is defined and config_fed_dir_replica is defined
   notify:
   - Commit Changes
