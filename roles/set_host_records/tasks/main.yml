--- conflicted
+++ resolved
@@ -4,13 +4,8 @@
     force: "{{ force | default(False) }}"
     action: ibmsecurity.isam.base.host.records.set
     isamapi:
-<<<<<<< HEAD
-      addr : "{{ item.addr }}"
-      hostnames : "{{ item.hostnames }}"
-=======
       addr: "{{ item.addr }}"
       hostnames: "{{ item.hostnames }}"
->>>>>>> b920459f
   when: set_host_records is defined
   with_items: "{{ set_host_records }}"
   notify: Commit Changes
