- name: Create Certificate Database
  ibm.isam.isam:
    log: "{{ log_level | default('INFO') }}"
    force: "{{ force | default(False) }}"
    action: ibmsecurity.isam.base.ssl_certificates.certificate_databases.create
    isamapi:
      kdb_name: "{{ switch_auth_key_database }}"
  when: switch_auth_key_database is defined
  notify: Commit Changes

- name: Set Certificate Database Description
  ibm.isam.isam:
    log: "{{ log_level | default('INFO') }}"
    force: "{{ force | default(False) }}"
    action: ibmsecurity.isam.base.ssl_certificates.certificate_databases.set
    isamapi:
      cert_id: "{{ switch_auth_key_database }}"
      description: "SSL Store for LDAP to be used for Authentication to Appliance"
  when: switch_auth_key_database is defined
  notify: Commit Changes

- name: Load AD CA Certificate
  ibm.isam.isam:
    log: "{{ log_level | default('INFO') }}"
    force: "{{ force | default(False) }}"
    action: ibmsecurity.isam.base.ssl_certificates.signer_certificate.load
    isamapi:
      kdb_id: "{{ switch_auth_key_database }}"
      label: "{{ switch_auth_cert_label }}"
      server: "{{ switch_auth_ldap_host }}"
      port: "{{ switch_auth_ldap_port }}"
  when: switch_auth_key_database is defined and switch_auth_cert_label is defined
  notify: Commit Changes

- name: Import CA Certs into keystore {{ item.label }}
  ibm.isam.isam:
    log: "{{ log_level | default('INFO') }}"
    force: "{{ force | default(False) }}"
    action: ibmsecurity.isam.base.ssl_certificates.signer_certificate.import_cert
    isamapi:
<<<<<<< HEAD
      kdb_id : "{{ switch_auth_key_database }}"
      cert : "{{ item.cert }}"
      label : "{{ item.label }}"
=======
      kdb_id: "{{ switch_auth_key_database }}"
      cert: "{{ item.cert }}"
      label: "{{ item.label }}"
>>>>>>> b920459f
  with_items: "{{ switch_auth_ca_certandlabel | default([]) }}"
  when: switch_auth_key_database is defined and switch_auth_ca_certandlabel is defined
  notify: Commit Changes<|MERGE_RESOLUTION|>--- conflicted
+++ resolved
@@ -38,15 +38,9 @@
     force: "{{ force | default(False) }}"
     action: ibmsecurity.isam.base.ssl_certificates.signer_certificate.import_cert
     isamapi:
-<<<<<<< HEAD
-      kdb_id : "{{ switch_auth_key_database }}"
-      cert : "{{ item.cert }}"
-      label : "{{ item.label }}"
-=======
       kdb_id: "{{ switch_auth_key_database }}"
       cert: "{{ item.cert }}"
       label: "{{ item.label }}"
->>>>>>> b920459f
   with_items: "{{ switch_auth_ca_certandlabel | default([]) }}"
   when: switch_auth_key_database is defined and switch_auth_ca_certandlabel is defined
   notify: Commit Changes