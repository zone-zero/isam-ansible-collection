--- conflicted
+++ resolved
@@ -15,15 +15,6 @@
     force: "{{ force | default(False) }}"
     action: ibmsecurity.isam.base.network.interfaces_ipv4.add
     isamapi:
-<<<<<<< HEAD
-      label : "{{ add_network_ipv4_label }}"
-      address : "{{ add_network_ipv4_address }}"
-      maskOrPrefix : "{{ add_network_ipv4_maskOrPrefix }}"
-      allowManagement : "{{ add_network_ipv4_allowManagement }}"
-      enabled : "{{ add_network_ipv4_enabled }}"
-      overrideSubnetChecking: "{{ add_network_ipv4_overrideSubnetChecking }}"
-      vlanId : "{{ add_network_ipv4_vlanId }}"
-=======
       label: "{{ add_network_ipv4_label }}"
       address: "{{ add_network_ipv4_address }}"
       maskOrPrefix: "{{ add_network_ipv4_maskOrPrefix }}"
@@ -31,6 +22,5 @@
       enabled: "{{ add_network_ipv4_enabled }}"
       overrideSubnetChecking: "{{ add_network_ipv4_overrideSubnetChecking }}"
       vlanId: "{{ add_network_ipv4_vlanId }}"
->>>>>>> b920459f
   when: add_network_ipv4_address is defined
   notify: Commit Changes