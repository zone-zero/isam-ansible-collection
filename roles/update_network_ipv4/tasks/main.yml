--- conflicted
+++ resolved
@@ -13,16 +13,6 @@
     force: "{{ force | default(False) }}"
     action: ibmsecurity.isam.base.network.interfaces_ipv4.update
     isamapi:
-<<<<<<< HEAD
-      label : "{{ update_network_ipv4_label }}"
-      address : "{{ update_network_ipv4_address }}"
-      new_address : "{{ update_network_ipv4_new_address }}"
-      maskOrPrefix : "{{ update_network_ipv4_maskOrPrefix }}"
-      allowManagement : "{{ update_network_ipv4_allowManagement }}"
-      enabled : "{{ update_network_ipv4_enabled }}"
-      overrideSubnetChecking: "{{ update_network_ipv4_overrideSubnetChecking }}"
-      vlanId : "{{ update_network_ipv4_vlanId }}"
-=======
       label: "{{ update_network_ipv4_label }}"
       address: "{{ update_network_ipv4_address }}"
       new_address: "{{ update_network_ipv4_new_address }}"
@@ -31,6 +21,5 @@
       enabled: "{{ update_network_ipv4_enabled }}"
       overrideSubnetChecking: "{{ update_network_ipv4_overrideSubnetChecking }}"
       vlanId: "{{ update_network_ipv4_vlanId }}"
->>>>>>> b920459f
   when: update_network_ipv4_address is defined
   notify: Commit Changes