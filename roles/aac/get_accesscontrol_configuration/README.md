--- conflicted
+++ resolved
@@ -25,10 +25,6 @@
 
 ### Prerequisites
 
-<<<<<<< HEAD
-
-=======
->>>>>>> b920459f
 ```
 access_control_output_dir: variable to set to the directory you want the output to be
 ```
