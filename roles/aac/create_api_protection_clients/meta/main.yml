--- conflicted
+++ resolved
@@ -1,9 +1,5 @@
 ---
 
-<<<<<<< HEAD
-
-=======
->>>>>>> b920459f
 galaxy_info:
   author: IBM
   description: Role to create api protection clients
