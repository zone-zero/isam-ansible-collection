<<<<<<< HEAD
---
# Default variables for configuration of access control attributes
=======
# Default variables for configuration of access control attributes
---
>>>>>>> b630b274
<|MERGE_RESOLUTION|>--- conflicted
+++ resolved
@@ -1,7 +1,3 @@
-<<<<<<< HEAD
 ---
 # Default variables for configuration of access control attributes
-=======
-# Default variables for configuration of access control attributes
----
->>>>>>> b630b274
+---