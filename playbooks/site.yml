---
# Build out entire environment

- name: Apply Common Configuration to all Appliances
  hosts: all
  gather_facts: no
  roles:
    - role: ibm.isam.first_steps
      tags: ["first", "steps"]
      first_steps_fips: False
      first_steps_admin_pwd: False
    - role: ibm.isam.sanity_checks
      tags: ["sanity"]
    - role: ibm.isam.add_network_ipv4
      tags: ["ipv4"]
<<<<<<< HEAD
      add_network_ipv4_label : "1.1"
      add_network_ipv4_address : "{{ ipv4_1_1_ip_address }}"
      add_network_ipv4_maskOrPrefix : "{{ ipv4_1_1_ip_mask }}"
      add_network_ipv4_allowManagement : True
      when: ipv4_1_1_ip_address is defined
    - role: ibm.isam.set_network_ipv4_dhcp
      tags: ["dhcp"]
      set_network_ipv4_dhcp_label : "1.1"
      set_network_ipv4_dhcp_allowManagement : False
      set_network_ipv4_dhcp_enabled : False
=======
      add_network_ipv4_label: "1.1"
      add_network_ipv4_address: "{{ ipv4_1_1_ip_address }}"
      add_network_ipv4_maskOrPrefix: "{{ ipv4_1_1_ip_mask }}"
      add_network_ipv4_allowManagement: True
      when: ipv4_1_1_ip_address is defined
    - role: ibm.isam.set_network_ipv4_dhcp
      tags: ["dhcp"]
      set_network_ipv4_dhcp_label: "1.1"
      set_network_ipv4_dhcp_allowManagement: False
      set_network_ipv4_dhcp_enabled: False
>>>>>>> b920459f
      set_network_ipv4_dhcp_providesDefaultRoute: False
      when: ipv4_1_1_ip_address is defined
    - role: ibm.isam.add_network_ipv4
      tags: ["ipv4"]
<<<<<<< HEAD
      add_network_ipv4_label : "1.2"
      add_network_ipv4_address : "{{ ipv4_1_2_ip_address }}"
      add_network_ipv4_maskOrPrefix : "{{ ipv4_1_2_ip_mask }}"
      add_network_ipv4_allowManagement : False
      when: ipv4_1_1_ip_address is defined
    - role: ibm.isam.set_network_hostname
      tags: ["hostname"]
      set_network_hostname_hostname : "{{ appliance_name }}"
=======
      add_network_ipv4_label: "1.2"
      add_network_ipv4_address: "{{ ipv4_1_2_ip_address }}"
      add_network_ipv4_maskOrPrefix: "{{ ipv4_1_2_ip_mask }}"
      add_network_ipv4_allowManagement: False
      when: ipv4_1_1_ip_address is defined
    - role: ibm.isam.set_network_hostname
      tags: ["hostname"]
      set_network_hostname_hostname: "{{ appliance_name }}"
>>>>>>> b920459f
    - role: ibm.isam.config_dns
      tags: ["dns"]
    - role: ibm.isam.config_ntp
      tags: ["ntp"]
    - role: ibm.isam.set_host_records
      tags: ["host", "records"]
      set_host_records:
      - addr: "192.168.198.144"
        hostnames:
        - {name: "isam1.ibm.com"}
        - {name: "isam1"}
      - addr: "192.168.198.145"
        hostnames:
        - {name: "isam2.ibm.com"}
        - {name: "isam2"}
      - addr: "192.168.198.153"
        hostnames:
        - {name: "isam3.ibm.com"}
        - {name: "isam3"}
    - role: ibm.isam.config_snmp_monitoring
      tags: ["snmp"]
      config_snmp_monitoring_community: "ibm"
      config_snmp_monitoring_port: 161
    - role: ibm.isam.activate_module
      tags: ["activate", "wga"]
<<<<<<< HEAD
      activate_module_id : "wga"
=======
      activate_module_id: "wga"
>>>>>>> b920459f
      activate_module_code: "{{ lookup('file', '/Users/ram/Documents/Work/Software/ISAM_90_ACTIVATION_CODE_MP_ML.txt') }}"

- name: Setup Primary Appliance
  hosts: primary
  gather_facts: no
  roles:
    - role: ibm.isam.config_policyserver
      tags: ["policyserver", "config"]
      config_policyserver_admin_pwd: "{{sec_master_pwd}}"
      config_policyserver_ldap_pwd: "passw0rd"
    - role: ibm.isam.set_cluster_config
      set_cluster_config_primary_master: "{{ ipv4_1_1_ip_address}}"
    - role: ibm.isam.set_cert_replication
      tags: ["certificate", "replication"]
    - role: ibm.isam.set_runtime_replication
      tags: ["runtime", "replication"]
    - role: ibm.isam.export_cluster_sign
      export_cluster_sign_filename: "/Users/ram/Documents/Work/TechAcademy/primary.sign"

- name: Setup Restricted Appliances
  hosts: restricted
  gather_facts: no
  vars:
    reverseproxy_instance_name: "default"
  roles:
    - role: ibm.isam.add_cluster_node
      tags: ["cluster", "add"]
      add_cluster_node_signature_file: "/Users/ram/Documents/Work/TechAcademy/primary.sign"
      add_cluster_node_restricted: True
    - role: ibm.isam.set_tcpip_tuning
      tags: ["tcpip"]
    - role: ibm.isam.create_reverseproxy
      tags: ["reverseproxy", "create"]
<<<<<<< HEAD
      create_reverseproxy_host : "{{ appliance_name.split('.')[0] }}"
      create_reverseproxy_inst_name : "{{ reverseproxy_instance_name }}"
      create_reverseproxy_ip_address: "{{ ipv4_1_2_ip_address}}"
      create_reverseproxy_admin_id : "{{ sec_master_id }}"
      create_reverseproxy_admin_pwd : "{{ sec_master_pwd }}"
=======
      create_reverseproxy_host: "{{ appliance_name.split('.')[0] }}"
      create_reverseproxy_inst_name: "{{ reverseproxy_instance_name }}"
      create_reverseproxy_ip_address: "{{ ipv4_1_2_ip_address}}"
      create_reverseproxy_admin_id: "{{ sec_master_id }}"
      create_reverseproxy_admin_pwd: "{{ sec_master_pwd }}"
>>>>>>> b920459f

- name: Setup Primary Appliance
  hosts: primary
  gather_facts: no
  roles:
    - role: ibm.isam.execute_pdadmin
      tags: ["pdadmin", "object", "create"]
      execute_pdadmin_commands:
        - "object create /WebSEAL/ibm \"Common Web Root for all Reverse Proxies\" 5 ispolicyattachable yes"
      execute_pdadmin_isamuser: "{{sec_master_id}}"
      execute_pdadmin_isampwd: "{{sec_master_pwd}}"

- name: Setup Restricted Appliances
  hosts: restricted
  gather_facts: no
  vars:
    reverseproxy_instance_name: "default"
  roles:
    - role: ibm.isam.update_reverseproxy_conf
      tags: ["reverseproxy", "update"]
      update_reverseproxy_conf_reverseproxy_id: "{{ reverseproxy_instance_name }}"
      update_reverseproxy_conf_entries:
        - stanza_id: "server"
          entry_id: "server-name"
          value_id: "ibm"<|MERGE_RESOLUTION|>--- conflicted
+++ resolved
@@ -13,18 +13,6 @@
       tags: ["sanity"]
     - role: ibm.isam.add_network_ipv4
       tags: ["ipv4"]
-<<<<<<< HEAD
-      add_network_ipv4_label : "1.1"
-      add_network_ipv4_address : "{{ ipv4_1_1_ip_address }}"
-      add_network_ipv4_maskOrPrefix : "{{ ipv4_1_1_ip_mask }}"
-      add_network_ipv4_allowManagement : True
-      when: ipv4_1_1_ip_address is defined
-    - role: ibm.isam.set_network_ipv4_dhcp
-      tags: ["dhcp"]
-      set_network_ipv4_dhcp_label : "1.1"
-      set_network_ipv4_dhcp_allowManagement : False
-      set_network_ipv4_dhcp_enabled : False
-=======
       add_network_ipv4_label: "1.1"
       add_network_ipv4_address: "{{ ipv4_1_1_ip_address }}"
       add_network_ipv4_maskOrPrefix: "{{ ipv4_1_1_ip_mask }}"
@@ -35,21 +23,10 @@
       set_network_ipv4_dhcp_label: "1.1"
       set_network_ipv4_dhcp_allowManagement: False
       set_network_ipv4_dhcp_enabled: False
->>>>>>> b920459f
       set_network_ipv4_dhcp_providesDefaultRoute: False
       when: ipv4_1_1_ip_address is defined
     - role: ibm.isam.add_network_ipv4
       tags: ["ipv4"]
-<<<<<<< HEAD
-      add_network_ipv4_label : "1.2"
-      add_network_ipv4_address : "{{ ipv4_1_2_ip_address }}"
-      add_network_ipv4_maskOrPrefix : "{{ ipv4_1_2_ip_mask }}"
-      add_network_ipv4_allowManagement : False
-      when: ipv4_1_1_ip_address is defined
-    - role: ibm.isam.set_network_hostname
-      tags: ["hostname"]
-      set_network_hostname_hostname : "{{ appliance_name }}"
-=======
       add_network_ipv4_label: "1.2"
       add_network_ipv4_address: "{{ ipv4_1_2_ip_address }}"
       add_network_ipv4_maskOrPrefix: "{{ ipv4_1_2_ip_mask }}"
@@ -58,7 +35,6 @@
     - role: ibm.isam.set_network_hostname
       tags: ["hostname"]
       set_network_hostname_hostname: "{{ appliance_name }}"
->>>>>>> b920459f
     - role: ibm.isam.config_dns
       tags: ["dns"]
     - role: ibm.isam.config_ntp
@@ -84,11 +60,7 @@
       config_snmp_monitoring_port: 161
     - role: ibm.isam.activate_module
       tags: ["activate", "wga"]
-<<<<<<< HEAD
-      activate_module_id : "wga"
-=======
       activate_module_id: "wga"
->>>>>>> b920459f
       activate_module_code: "{{ lookup('file', '/Users/ram/Documents/Work/Software/ISAM_90_ACTIVATION_CODE_MP_ML.txt') }}"
 
 - name: Setup Primary Appliance
@@ -122,19 +94,11 @@
       tags: ["tcpip"]
     - role: ibm.isam.create_reverseproxy
       tags: ["reverseproxy", "create"]
-<<<<<<< HEAD
-      create_reverseproxy_host : "{{ appliance_name.split('.')[0] }}"
-      create_reverseproxy_inst_name : "{{ reverseproxy_instance_name }}"
-      create_reverseproxy_ip_address: "{{ ipv4_1_2_ip_address}}"
-      create_reverseproxy_admin_id : "{{ sec_master_id }}"
-      create_reverseproxy_admin_pwd : "{{ sec_master_pwd }}"
-=======
       create_reverseproxy_host: "{{ appliance_name.split('.')[0] }}"
       create_reverseproxy_inst_name: "{{ reverseproxy_instance_name }}"
       create_reverseproxy_ip_address: "{{ ipv4_1_2_ip_address}}"
       create_reverseproxy_admin_id: "{{ sec_master_id }}"
       create_reverseproxy_admin_pwd: "{{ sec_master_pwd }}"
->>>>>>> b920459f
 
 - name: Setup Primary Appliance
   hosts: primary
