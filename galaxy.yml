--- conflicted
+++ resolved
@@ -10,11 +10,7 @@
 name: isam
 
 # The version of the collection. Must be compatible with semantic versioning
-<<<<<<< HEAD
-version: 0.1.32-alpha
-=======
 version: 1.0.12
->>>>>>> b920459f
 
 # The path to the Markdown (.md) readme file. This path is relative to the root of the collection
 readme: README.md
