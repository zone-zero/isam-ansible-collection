--- conflicted
+++ resolved
@@ -10,11 +10,8 @@
 name: isam
 
 # The version of the collection. Must be compatible with semantic versioning
-<<<<<<< HEAD
-version: 0.1.27-alpha
-=======
-version: 0.1.32
->>>>>>> 330fbfd7
+version: 0.1.32-alpha
+
 
 # The path to the Markdown (.md) readme file. This path is relative to the root of the collection
 readme: README.md
