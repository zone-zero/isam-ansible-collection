--- conflicted
+++ resolved
@@ -21,13 +21,6 @@
 
 
 from __future__ import (absolute_import, division, print_function)
-<<<<<<< HEAD
-
-__metaclass__ = type
-
-from ansible.module_utils.basic import AnsibleModule
-=======
->>>>>>> b920459f
 
 __metaclass__ = type
 
