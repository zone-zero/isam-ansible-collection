--- conflicted
+++ resolved
@@ -1,6 +1,3 @@
-<<<<<<< HEAD
-from __future__ import (absolute_import, division, print_function)
-=======
 #!/usr/bin/python
 # Apache License Version 2.0, January 2004 http://www.apache.org/licenses/
 
@@ -61,7 +58,6 @@
 '''
 
 
->>>>>>> b920459f
 __metaclass__ = type
 import logging.config
 import sys
